<<<<<<< HEAD
0.8.3
 * add ability to drop local reads/writes that are going to timeout
   (CASSANDRA-2943)
 * revamp token removal process, keep gossip states for 3 days (CASSANDRA-2946)


0.8.2
 * CQL: 
   - include only one row per unique key for IN queries (CASSANDRA-2717)
   - respect client timestamp on full row deletions (CASSANDRA-2912)
 * improve thread-safety in StreamOutSession (CASSANDRA-2792)
 * allow deleting a row and updating indexed columns in it in the
   same mutation (CASSANDRA-2773)
 * Expose number of threads blocked on submitting memtable to flush
   (CASSANDRA-2817)
 * add ability to return "endpoints" to nodetool (CASSANDRA-2776)
 * Add support for multiple (comma-delimited) coordinator addresses
   to ColumnFamilyInputFormat (CASSANDRA-2807)
 * fix potential NPE while scheduling read repair for range slice
   (CASSANDRA-2823)
 * Fix race in SystemTable.getCurrentLocalNodeId (CASSANDRA-2824)
 * Correctly set default for replicate_on_write (CASSANDRA-2835)
 * improve nodetool compactionstats formatting (CASSANDRA-2844)
 * fix index-building status display (CASSANDRA-2853)
 * fix CLI perpetuating obsolete KsDef.replication_factor (CASSANDRA-2846)
 * improve cli treatment of multiline comments (CASSANDRA-2852)
 * handle row tombstones correctly in EchoedRow (CASSANDRA-2786)
 * add MessagingService.get[Recently]DroppedMessages and
   StorageService.getExceptionCount (CASSANDRA-2804)
=======
0.7.9
  * don't include tmp files as sstable when create cfs (CASSANDRA-2929)


0.7.8
>>>>>>> 14f82e90
 * fix possibility of spurious UnavailableException for LOCAL_QUORUM
   reads with dynamic snitch + read repair disabled (CASSANDRA-2870)
 * add ant-optional as dependence for the debian package (CASSANDRA-2164)
 * add option to specify limit for get_slice in the CLI (CASSANDRA-2646)
 * decrease HH page size (CASSANDRA-2832)
 * reset cli keyspace after dropping the current one (CASSANDRA-2763)
 * add KeyRange option to Hadoop inputformat (CASSANDRA-1125)
 * fix protocol versioning (CASSANDRA-2818, 2860)
 * support spaces in path to log4j configuration (CASSANDRA-2383)
 * avoid including inferred types in CF update (CASSANDRA-2809)
 * fix JMX bulkload call (CASSANDRA-2908)
 * fix updating KS with durable_writes=false (CASSANDRA-2907)
 * add simplified facade to SSTableWriter for bulk loading use
   (CASSANDRA-2911)
 * fix re-using index CF sstable names after drop/recreate (CASSANDRA-2872)
 * prepend CF to default index names (CASSANDRA-2903)
 * fix hint replay (CASSANDRA-2928)
<<<<<<< HEAD
 * Properly synchronize merkle tree computation (CASSANDRA-2816)
 * escape quotes in sstable2json (CASSANDRA-2780)
 * allows using cli functions in cli del statement (CASSANDRA-2821)
 * allows quoted classes in CLI (CASSANDRA-2899)
 * expose data_dir though jmx (CASSANDRA-2770)
 * proper support for validation and functions for cli count statement
   (CASSANDRA-1902)
 * debian package now depend on libjna-java (CASSANDRA-2803)


0.8.1
 * CQL:
   - support for insert, delete in BATCH (CASSANDRA-2537)
   - support for IN to SELECT, UPDATE (CASSANDRA-2553)
   - timestamp support for INSERT, UPDATE, and BATCH (CASSANDRA-2555)
   - TTL support (CASSANDRA-2476)
   - counter support (CASSANDRA-2473)
   - ALTER COLUMNFAMILY (CASSANDRA-1709)
   - DROP INDEX (CASSANDRA-2617)
   - add SCHEMA/TABLE as aliases for KS/CF (CASSANDRA-2743)
   - server handles wait-for-schema-agreement (CASSANDRA-2756)
   - key alias support (CASSANDRA-2480)
 * add support for comparator parameters and a generic ReverseType
   (CASSANDRA-2355)
 * add CompositeType and DynamicCompositeType (CASSANDRA-2231)
 * optimize batches containing multiple updates to the same row
   (CASSANDRA-2583)
=======
 * don't accept extra args for 0-arg nodetool commands (CASSANDRA-2740)
 * allows using cli functions in cli del statement (CASSANDRA-2821)
 * allows quoted classes in CLI (CASSANDRA-2899)
 * log unavailableexception details at debug level (CASSANDRA-2856)
 * expose data_dir though jmx (CASSANDRA-2770)


0.7.7
>>>>>>> 14f82e90
 * adjust hinted handoff page size to avoid OOM with large columns 
   (CASSANDRA-2652)
 * mark BRAF buffer invalid post-flush so we don't re-flush partial
   buffers again, especially on CL writes (CASSANDRA-2660)
 * add DROP INDEX support to CLI (CASSANDRA-2616)
 * don't perform HH to client-mode [storageproxy] nodes (CASSANDRA-2668)
 * Improve forceDeserialize/getCompactedRow encapsulation (CASSANDRA-2659)
 * Assert ranges are not overlapping in AB.normalize (CASSANDRA-2641)
 * Don't write CounterUpdateColumn to disk in tests (CASSANDRA-2650)
 * Add sstable bulk loading utility (CASSANDRA-1278)
 * avoid replaying hints to dropped columnfamilies (CASSANDRA-2685)
 * add placeholders for missing rows in range query pseudo-RR (CASSANDRA-2680)
 * remove no-op HHOM.renameHints (CASSANDRA-2693)
 * clone super columns to avoid modifying them during flush (CASSANDRA-2675)
 * allow writes to bypass the commitlog for certain keyspaces (CASSANDRA-2683)
 * avoid NPE when bypassing commitlog during memtable flush (CASSANDRA-2781)
 * close scrub file handles (CASSANDRA-2669)
 * throttle migration replay (CASSANDRA-2714)
 * optimize column serializer creation (CASSANDRA-2716)
 * Added support for making bootstrap retry if nodes flap (CASSANDRA-2644)
 * Added statusthrift to nodetool to report if thrift server is running (CASSANDRA-2722)
 * Fixed rows being cached if they do not exist (CASSANDRA-2723)
 * fix truncate/compaction race (CASSANDRA-2673)
 * Support passing tableName and cfName to RowCacheProviders (CASSANDRA-2702)
 * workaround large resultsets causing large allocation retention
   by nio sockets (CASSANDRA-2654)
 * fix nodetool ring use with Ec2Snitch (CASSANDRA-2733)
 * fix inconsistency window during bootstrap (CASSANDRA-833)
 * fix removing columns and subcolumns that are supressed by a row or
   supercolumn tombstone during replica resolution (CASSANDRA-2590)
 * support sstable2json against snapshot sstables (CASSANDRA-2386)
 * remove active-pull schema requests (CASSANDRA-2715)
 * avoid marking entire list of sstables as actively being compacted
   in multithreaded compaction (CASSANDRA-2765)
 * seek back after deserializing a row to update cache with (CASSANDRA-2752)
 * avoid skipping rows in scrub for counter column family (CASSANDRA-2759)
 * fix ConcurrentModificationException in repair when dealing with 0.7 node
   (CASSANDRA-2767)
 * use threadsafe collections for StreamInSession (CASSANDRA-2766)
 * avoid infinite loop when creating merkle tree (CASSANDRA-2758)
 * avoids unmarking compacting sstable prematurely in cleanup (CASSANDRA-2769)
 * fix NPE when the commit log is bypassed (CASSANDRA-2718)
 * don't throw an exception in SS.isRPCServerRunning (CASSANDRA-2721)
 * make stress.jar executable (CASSANDRA-2744)
 * add daemon mode to java stress (CASSANDRA-2267)
 * expose the DC and rack of a node through JMX and nodetool ring (CASSANDRA-2531)
 * fix cache mbean getSize (CASSANDRA-2781)
 * Add Date, Float, Double, and Boolean types (CASSANDRA-2530)
 * Add startup flag to renew counter node id (CASSANDRA-2788)
 * add jamm agent to cassandra.bat (CASSANDRA-2787)
 * fix repair hanging if a neighbor has nothing to send (CASSANDRA-2797)
 * purge tombstone even if row is in only one sstable (CASSANDRA-2801)
 * Fix wrong purge of deleted cf during compaction (CASSANDRA-2786)
 * fix race that could result in Hadoop writer failing to throw an
   exception encountered after close() (CASSANDRA-2755)
 * fix scan wrongly throwing assertion error (CASSANDRA-2653)
 * Always use even distribution for merkle tree with RandomPartitionner
   (CASSANDRA-2841)
 * fix describeOwnership for OPP (CASSANDRA-2800)
 * ensure that string tokens do not contain commas (CASSANDRA-2762)


0.8.0-final
 * fix CQL grammar warning and cqlsh regression from CASSANDRA-2622
 * add ant generate-cql-html target (CASSANDRA-2526)
 * update CQL consistency levels (CASSANDRA-2566)
 * debian packaging fixes (CASSANDRA-2481, 2647)
 * fix UUIDType, IntegerType for direct buffers (CASSANDRA-2682, 2684)
 * switch to native Thrift for Hadoop map/reduce (CASSANDRA-2667)
 * fix StackOverflowError when building from eclipse (CASSANDRA-2687)
 * only provide replication_factor to strategy_options "help" for
   SimpleStrategy, OldNetworkTopologyStrategy (CASSANDRA-2678, 2713)
 * fix exception adding validators to non-string columns (CASSANDRA-2696)
 * avoid instantiating DatabaseDescriptor in JDBC (CASSANDRA-2694)
 * fix potential stack overflow during compaction (CASSANDRA-2626)
 * clone super columns to avoid modifying them during flush (CASSANDRA-2675)
 * reset underlying iterator in EchoedRow constructor (CASSANDRA-2653)


0.8.0-rc1
 * faster flushes and compaction from fixing excessively pessimistic 
   rebuffering in BRAF (CASSANDRA-2581)
 * fix returning null column values in the python cql driver (CASSANDRA-2593)
 * fix merkle tree splitting exiting early (CASSANDRA-2605)
 * snapshot_before_compaction directory name fix (CASSANDRA-2598)
 * Disable compaction throttling during bootstrap (CASSANDRA-2612) 
 * fix CQL treatment of > and < operators in range slices (CASSANDRA-2592)
 * fix potential double-application of counter updates on commitlog replay
   (CASSANDRA-2419)
 * JDBC CQL driver exposes getColumn for access to timestamp
 * JDBC ResultSetMetadata properties added to AbstractType
 * r/m clustertool (CASSANDRA-2607)
 * add support for presenting row key as a column in CQL result sets 
   (CASSANDRA-2622)
 * Don't allow {LOCAL|EACH}_QUORUM unless strategy is NTS (CASSANDRA-2627)
 * validate keyspace strategy_options during CQL create (CASSANDRA-2624)
 * fix empty Result with secondary index when limit=1 (CASSANDRA-2628)
 * Fix regression where bootstrapping a node with no schema fails
   (CASSANDRA-2625)
 * Allow removing LocationInfo sstables (CASSANDRA-2632)
 * avoid attempting to replay mutations from dropped keyspaces (CASSANDRA-2631)
 * avoid using cached position of a key when GT is requested (CASSANDRA-2633)
 * fix counting bloom filter true positives (CASSANDRA-2637)
 * initialize local ep state prior to gossip startup if needed (CASSANDRA-2638)
 * fix counter increment lost after restart (CASSANDRA-2642)
 * add quote-escaping via backslash to CLI (CASSANDRA-2623)
 * fix pig example script (CASSANDRA-2487)
 * fix dynamic snitch race in adding latencies (CASSANDRA-2618)
 * Start/stop cassandra after more important services such as mdadm in
   debian packaging (CASSANDRA-2481)


0.8.0-beta2
 * fix NPE compacting index CFs (CASSANDRA-2528)
 * Remove checking all column families on startup for compaction candidates 
   (CASSANDRA-2444)
 * validate CQL create keyspace options (CASSANDRA-2525)
 * fix nodetool setcompactionthroughput (CASSANDRA-2550)
 * move	gossip heartbeat back to its own thread (CASSANDRA-2554)
 * validate cql TRUNCATE columnfamily before truncating (CASSANDRA-2570)
 * fix batch_mutate for mixed standard-counter mutations (CASSANDRA-2457)
 * disallow making schema changes to system keyspace (CASSANDRA-2563)
 * fix sending mutation messages multiple times (CASSANDRA-2557)
 * fix incorrect use of NBHM.size in ReadCallback that could cause
   reads to time out even when responses were received (CASSAMDRA-2552)
 * trigger read repair correctly for LOCAL_QUORUM reads (CASSANDRA-2556)
 * Allow configuring the number of compaction thread (CASSANDRA-2558)
 * forceUserDefinedCompaction will attempt to compact what it is given
   even if the pessimistic estimate is that there is not enough disk space;
   automatic compactions will only compact 2 or more sstables (CASSANDRA-2575)
 * refuse to apply migrations with older timestamps than the current 
   schema (CASSANDRA-2536)
 * remove unframed Thrift transport option
 * include indexes in snapshots (CASSANDRA-2596)
 * improve ignoring of obsolete mutations in index maintenance (CASSANDRA-2401)
 * recognize attempt to drop just the index while leaving the column
   definition alone (CASSANDRA-2619)
  

0.8.0-beta1
 * remove Avro RPC support (CASSANDRA-926)
 * support for columns that act as incr/decr counters 
   (CASSANDRA-1072, 1937, 1944, 1936, 2101, 2093, 2288, 2105, 2384, 2236, 2342,
   2454)
 * CQL (CASSANDRA-1703, 1704, 1705, 1706, 1707, 1708, 1710, 1711, 1940, 
   2124, 2302, 2277, 2493)
 * avoid double RowMutation serialization on write path (CASSANDRA-1800)
 * make NetworkTopologyStrategy the default (CASSANDRA-1960)
 * configurable internode encryption (CASSANDRA-1567, 2152)
 * human readable column names in sstable2json output (CASSANDRA-1933)
 * change default JMX port to 7199 (CASSANDRA-2027)
 * backwards compatible internal messaging (CASSANDRA-1015)
 * atomic switch of memtables and sstables (CASSANDRA-2284)
 * add pluggable SeedProvider (CASSANDRA-1669)
 * Fix clustertool to not throw exception when calling get_endpoints (CASSANDRA-2437)
 * upgrade to thrift 0.6 (CASSANDRA-2412) 
 * repair works on a token range instead of full ring (CASSANDRA-2324)
 * purge tombstones from row cache (CASSANDRA-2305)
 * push replication_factor into strategy_options (CASSANDRA-1263)
 * give snapshots the same name on each node (CASSANDRA-1791)
 * remove "nodetool loadbalance" (CASSANDRA-2448)
 * multithreaded compaction (CASSANDRA-2191)
 * compaction throttling (CASSANDRA-2156)
 * add key type information and alias (CASSANDRA-2311, 2396)
 * cli no longer divides read_repair_chance by 100 (CASSANDRA-2458)
 * made CompactionInfo.getTaskType return an enum (CASSANDRA-2482)
 * add a server-wide cap on measured memtable memory usage and aggressively
   flush to keep under that threshold (CASSANDRA-2006)
 * add unified UUIDType (CASSANDRA-2233)
 * add off-heap row cache support (CASSANDRA-1969)


0.7.5
 * improvements/fixes to PIG driver (CASSANDRA-1618, CASSANDRA-2387,
   CASSANDRA-2465, CASSANDRA-2484)
 * validate index names (CASSANDRA-1761)
 * reduce contention on Table.flusherLock (CASSANDRA-1954)
 * try harder to detect failures during streaming, cleaning up temporary
   files more reliably (CASSANDRA-2088)
 * shut down server for OOM on a Thrift thread (CASSANDRA-2269)
 * fix tombstone handling in repair and sstable2json (CASSANDRA-2279)
 * preserve version when streaming data from old sstables (CASSANDRA-2283)
 * don't start repair if a neighboring node is marked as dead (CASSANDRA-2290)
 * purge tombstones from row cache (CASSANDRA-2305)
 * Avoid seeking when sstable2json exports the entire file (CASSANDRA-2318)
 * clear Built flag in system table when dropping an index (CASSANDRA-2320)
 * don't allow arbitrary argument for stress.java (CASSANDRA-2323)
 * validate values for index predicates in get_indexed_slice (CASSANDRA-2328)
 * queue secondary indexes for flush before the parent (CASSANDRA-2330)
 * allow job configuration to set the CL used in Hadoop jobs (CASSANDRA-2331)
 * add memtable_flush_queue_size defaulting to 4 (CASSANDRA-2333)
 * Allow overriding of initial_token, storage_port and rpc_port from system
   properties (CASSANDRA-2343)
 * fix comparator used for non-indexed secondary expressions in index scan
   (CASSANDRA-2347)
 * ensure size calculation and write phase of large-row compaction use
   the same threshold for TTL expiration (CASSANDRA-2349)
 * fix race when iterating CFs during add/drop (CASSANDRA-2350)
 * add ConsistencyLevel command to CLI (CASSANDRA-2354)
 * allow negative numbers in the cli (CASSANDRA-2358)
 * hard code serialVersionUID for tokens class (CASSANDRA-2361)
 * fix potential infinite loop in ByteBufferUtil.inputStream (CASSANDRA-2365)
 * fix encoding bugs in HintedHandoffManager, SystemTable when default
   charset is not UTF8 (CASSANDRA-2367)
 * avoids having removed node reappearing in Gossip (CASSANDRA-2371)
 * fix incorrect truncation of long to int when reading columns via block
   index (CASSANDRA-2376)
 * fix NPE during stream session (CASSANDRA-2377)
 * fix race condition that could leave orphaned data files when dropping CF or
   KS (CASSANDRA-2381)
 * fsync statistics component on write (CASSANDRA-2382)
 * fix duplicate results from CFS.scan (CASSANDRA-2406)
 * add IntegerType to CLI help (CASSANDRA-2414)
 * avoid caching token-only decoratedkeys (CASSANDRA-2416)
 * convert mmap assertion to if/throw so scrub can catch it (CASSANDRA-2417)
 * don't overwrite gc log (CASSANDR-2418)
 * invalidate row cache for streamed row to avoid inconsitencies
   (CASSANDRA-2420)
 * avoid copies in range/index scans (CASSANDRA-2425)
 * make sure we don't wipe data during cleanup if the node has not join
   the ring (CASSANDRA-2428)
 * Try harder to close files after compaction (CASSANDRA-2431)
 * re-set bootstrapped flag after move finishes (CASSANDRA-2435)
 * display validation_class in CLI 'describe keyspace' (CASSANDRA-2442)
 * make cleanup compactions cleanup the row cache (CASSANDRA-2451)
 * add column fields validation to scrub (CASSANDRA-2460)
 * use 64KB flush buffer instead of in_memory_compaction_limit (CASSANDRA-2463)
 * fix backslash substitutions in CLI (CASSANDRA-2492)
 * disable cache saving for system CFS (CASSANDRA-2502)
 * fixes for verifying destination availability under hinted conditions
   so UE can be thrown intead of timing out (CASSANDRA-2514)
 * fix update of validation class in column metadata (CASSANDRA-2512)
 * support LOCAL_QUORUM, EACH_QUORUM CLs outside of NTS (CASSANDRA-2516)
 * preserve version when streaming data from old sstables (CASSANDRA-2283)
 * fix backslash substitutions in CLI (CASSANDRA-2492)
 * count a row deletion as one operation towards memtable threshold 
   (CASSANDRA-2519)
 * support LOCAL_QUORUM, EACH_QUORUM CLs outside of NTS (CASSANDRA-2516)


0.7.4
 * add nodetool join command (CASSANDRA-2160)
 * fix secondary indexes on pre-existing or streamed data (CASSANDRA-2244)
 * initialize endpoint in gossiper earlier (CASSANDRA-2228)
 * add ability to write to Cassandra from Pig (CASSANDRA-1828)
 * add rpc_[min|max]_threads (CASSANDRA-2176)
 * add CL.TWO, CL.THREE (CASSANDRA-2013)
 * avoid exporting an un-requested row in sstable2json, when exporting 
   a key that does not exist (CASSANDRA-2168)
 * add incremental_backups option (CASSANDRA-1872)
 * add configurable row limit to Pig loadfunc (CASSANDRA-2276)
 * validate column values in batches as well as single-Column inserts
   (CASSANDRA-2259)
 * move sample schema from cassandra.yaml to schema-sample.txt,
   a cli scripts (CASSANDRA-2007)
 * avoid writing empty rows when scrubbing tombstoned rows (CASSANDRA-2296)
 * fix assertion error in range and index scans for CL < ALL
   (CASSANDRA-2282)
 * fix commitlog replay when flush position refers to data that didn't
   get synced before server died (CASSANDRA-2285)
 * fix fd leak in sstable2json with non-mmap'd i/o (CASSANDRA-2304)
 * reduce memory use during streaming of multiple sstables (CASSANDRA-2301)
 * purge tombstoned rows from cache after GCGraceSeconds (CASSANDRA-2305)
 * allow zero replicas in a NTS datacenter (CASSANDRA-1924)
 * make range queries respect snitch for local replicas (CASSANDRA-2286)
 * fix HH delivery when column index is larger than 2GB (CASSANDRA-2297)
 * make 2ary indexes use parent CF flush thresholds during initial build
   (CASSANDRA-2294)
 * update memtable_throughput to be a long (CASSANDRA-2158)


0.7.3
 * Keep endpoint state until aVeryLongTime (CASSANDRA-2115)
 * lower-latency read repair (CASSANDRA-2069)
 * add hinted_handoff_throttle_delay_in_ms option (CASSANDRA-2161)
 * fixes for cache save/load (CASSANDRA-2172, -2174)
 * Handle whole-row deletions in CFOutputFormat (CASSANDRA-2014)
 * Make memtable_flush_writers flush in parallel (CASSANDRA-2178)
 * Add compaction_preheat_key_cache option (CASSANDRA-2175)
 * refactor stress.py to have only one copy of the format string 
   used for creating row keys (CASSANDRA-2108)
 * validate index names for \w+ (CASSANDRA-2196)
 * Fix Cassandra cli to respect timeout if schema does not settle 
   (CASSANDRA-2187)
 * fix for compaction and cleanup writing old-format data into new-version 
   sstable (CASSANDRA-2211, -2216)
 * add nodetool scrub (CASSANDRA-2217, -2240)
 * fix sstable2json large-row pagination (CASSANDRA-2188)
 * fix EOFing on requests for the last bytes in a file (CASSANDRA-2213)
 * fix BufferedRandomAccessFile bugs (CASSANDRA-2218, -2241)
 * check for memtable flush_after_mins exceeded every 10s (CASSANDRA-2183)
 * fix cache saving on Windows (CASSANDRA-2207)
 * add validateSchemaAgreement call + synchronization to schema
   modification operations (CASSANDRA-2222)
 * fix for reversed slice queries on large rows (CASSANDRA-2212)
 * fat clients were writing local data (CASSANDRA-2223)
 * turn off string interning in json2sstable (CASSANDRA-2189)
 * set DEFAULT_MEMTABLE_LIFETIME_IN_MINS to 24h
 * improve detection and cleanup of partially-written sstables 
   (CASSANDRA-2206)
 * fix supercolumn de/serialization when subcolumn comparator is different
   from supercolumn's (CASSANDRA-2104)
 * fix starting up on Windows when CASSANDRA_HOME contains whitespace
   (CASSANDRA-2237)
 * add [get|set][row|key]cacheSavePeriod to JMX (CASSANDRA-2100)
 * fix Hadoop ColumnFamilyOutputFormat dropping of mutations
   when batch fills up (CASSANDRA-2255)
 * move file deletions off of scheduledtasks executor (CASSANDRA-2253)


0.7.2
 * copy DecoratedKey.key when inserting into caches to avoid retaining
   a reference to the underlying buffer (CASSANDRA-2102)
 * format subcolumn names with subcomparator (CASSANDRA-2136)
 * fix column bloom filter deserialization (CASSANDRA-2165)


0.7.1
 * refactor MessageDigest creation code. (CASSANDRA-2107)
 * buffer network stack to avoid inefficient small TCP messages while avoiding
   the nagle/delayed ack problem (CASSANDRA-1896)
 * check log4j configuration for changes every 10s (CASSANDRA-1525, 1907)
 * more-efficient cross-DC replication (CASSANDRA-1530, -2051, -2138)
 * avoid polluting page cache with commitlog or sstable writes
   and seq scan operations (CASSANDRA-1470)
 * add RMI authentication options to nodetool (CASSANDRA-1921)
 * make snitches configurable at runtime (CASSANDRA-1374)
 * retry hadoop split requests on connection failure (CASSANDRA-1927)
 * implement describeOwnership for BOP, COPP (CASSANDRA-1928)
 * make read repair behave as expected for ConsistencyLevel > ONE
   (CASSANDRA-982, 2038)
 * distributed test harness (CASSANDRA-1859, 1964)
 * reduce flush lock contention (CASSANDRA-1930)
 * optimize supercolumn deserialization (CASSANDRA-1891)
 * fix CFMetaData.apply to only compare objects of the same class 
   (CASSANDRA-1962)
 * allow specifying specific SSTables to compact from JMX (CASSANDRA-1963)
 * fix race condition in MessagingService.targets (CASSANDRA-1959, 2094, 2081)
 * refuse to open sstables from a future version (CASSANDRA-1935)
 * zero-copy reads (CASSANDRA-1714)
 * fix copy bounds for word Text in wordcount demo (CASSANDRA-1993)
 * fixes for contrib/javautils (CASSANDRA-1979)
 * check more frequently for memtable expiration (CASSANDRA-2000)
 * fix writing SSTable column count statistics (CASSANDRA-1976)
 * fix streaming of multiple CFs during bootstrap (CASSANDRA-1992)
 * explicitly set JVM GC new generation size with -Xmn (CASSANDRA-1968)
 * add short options for CLI flags (CASSANDRA-1565)
 * make keyspace argument to "describe keyspace" in CLI optional
   when authenticated to keyspace already (CASSANDRA-2029)
 * added option to specify -Dcassandra.join_ring=false on startup
   to allow "warm spare" nodes or performing JMX maintenance before
   joining the ring (CASSANDRA-526)
 * log migrations at INFO (CASSANDRA-2028)
 * add CLI verbose option in file mode (CASSANDRA-2030)
 * add single-line "--" comments to CLI (CASSANDRA-2032)
 * message serialization tests (CASSANDRA-1923)
 * switch from ivy to maven-ant-tasks (CASSANDRA-2017)
 * CLI attempts to block for new schema to propagate (CASSANDRA-2044)
 * fix potential overflow in nodetool cfstats (CASSANDRA-2057)
 * add JVM shutdownhook to sync commitlog (CASSANDRA-1919)
 * allow nodes to be up without being part of  normal traffic (CASSANDRA-1951)
 * fix CLI "show keyspaces" with null options on NTS (CASSANDRA-2049)
 * fix possible ByteBuffer race conditions (CASSANDRA-2066)
 * reduce garbage generated by MessagingService to prevent load spikes
   (CASSANDRA-2058)
 * fix math in RandomPartitioner.describeOwnership (CASSANDRA-2071)
 * fix deletion of sstable non-data components (CASSANDRA-2059)
 * avoid blocking gossip while deleting handoff hints (CASSANDRA-2073)
 * ignore messages from newer versions, keep track of nodes in gossip 
   regardless of version (CASSANDRA-1970)
 * cache writing moved to CompactionManager to reduce i/o contention and
   updated to use non-cache-polluting writes (CASSANDRA-2053)
 * page through large rows when exporting to JSON (CASSANDRA-2041)
 * add flush_largest_memtables_at and reduce_cache_sizes_at options
   (CASSANDRA-2142)
 * add cli 'describe cluster' command (CASSANDRA-2127)
 * add cli support for setting username/password at 'connect' command 
   (CASSANDRA-2111)
 * add -D option to Stress.java to allow reading hosts from a file 
   (CASSANDRA-2149)
 * bound hints CF throughput between 32M and 256M (CASSANDRA-2148)
 * continue starting when invalid saved cache entries are encountered
   (CASSANDRA-2076)
 * add max_hint_window_in_ms option (CASSANDRA-1459)


0.7.0-final
 * fix offsets to ByteBuffer.get (CASSANDRA-1939)


0.7.0-rc4
 * fix cli crash after backgrounding (CASSANDRA-1875)
 * count timeouts in storageproxy latencies, and include latency 
   histograms in StorageProxyMBean (CASSANDRA-1893)
 * fix CLI get recognition of supercolumns (CASSANDRA-1899)
 * enable keepalive on intra-cluster sockets (CASSANDRA-1766)
 * count timeouts towards dynamicsnitch latencies (CASSANDRA-1905)
 * Expose index-building status in JMX + cli schema description
   (CASSANDRA-1871)
 * allow [LOCAL|EACH]_QUORUM to be used with non-NetworkTopology 
   replication Strategies
 * increased amount of index locks for faster commitlog replay
 * collect secondary index tombstones immediately (CASSANDRA-1914)
 * revert commitlog changes from #1780 (CASSANDRA-1917)
 * change RandomPartitioner min token to -1 to avoid collision w/
   tokens on actual nodes (CASSANDRA-1901)
 * examine the right nibble when validating TimeUUID (CASSANDRA-1910)
 * include secondary indexes in cleanup (CASSANDRA-1916)
 * CFS.scrubDataDirectories should also cleanup invalid secondary indexes
   (CASSANDRA-1904)
 * ability to disable/enable gossip on nodes to force them down
   (CASSANDRA-1108)


0.7.0-rc3
 * expose getNaturalEndpoints in StorageServiceMBean taking byte[]
   key; RMI cannot serialize ByteBuffer (CASSANDRA-1833)
 * infer org.apache.cassandra.locator for replication strategy classes
   when not otherwise specified
 * validation that generates less garbage (CASSANDRA-1814)
 * add TTL support to CLI (CASSANDRA-1838)
 * cli defaults to bytestype for subcomparator when creating
   column families (CASSANDRA-1835)
 * unregister index MBeans when index is dropped (CASSANDRA-1843)
 * make ByteBufferUtil.clone thread-safe (CASSANDRA-1847)
 * change exception for read requests during bootstrap from 
   InvalidRequest to Unavailable (CASSANDRA-1862)
 * respect row-level tombstones post-flush in range scans
   (CASSANDRA-1837)
 * ReadResponseResolver check digests against each other (CASSANDRA-1830)
 * return InvalidRequest when remove of subcolumn without supercolumn
   is requested (CASSANDRA-1866)
 * flush before repair (CASSANDRA-1748)
 * SSTableExport validates key order (CASSANDRA-1884)
 * large row support for SSTableExport (CASSANDRA-1867)
 * Re-cache hot keys post-compaction without hitting disk (CASSANDRA-1878)
 * manage read repair in coordinator instead of data source, to
   provide latency information to dynamic snitch (CASSANDRA-1873)


0.7.0-rc2
 * fix live-column-count of slice ranges including tombstoned supercolumn 
   with live subcolumn (CASSANDRA-1591)
 * rename o.a.c.internal.AntientropyStage -> AntiEntropyStage,
   o.a.c.request.Request_responseStage -> RequestResponseStage,
   o.a.c.internal.Internal_responseStage -> InternalResponseStage
 * add AbstractType.fromString (CASSANDRA-1767)
 * require index_type to be present when specifying index_name
   on ColumnDef (CASSANDRA-1759)
 * fix add/remove index bugs in CFMetadata (CASSANDRA-1768)
 * rebuild Strategy during system_update_keyspace (CASSANDRA-1762)
 * cli updates prompt to ... in continuation lines (CASSANDRA-1770)
 * support multiple Mutations per key in hadoop ColumnFamilyOutputFormat
   (CASSANDRA-1774)
 * improvements to Debian init script (CASSANDRA-1772)
 * use local classloader to check for version.properties (CASSANDRA-1778)
 * Validate that column names in column_metadata are valid for the
   defined comparator, and decode properly in cli (CASSANDRA-1773)
 * use cross-platform newlines in cli (CASSANDRA-1786)
 * add ExpiringColumn support to sstable import/export (CASSANDRA-1754)
 * add flush for each append to periodic commitlog mode; added
   periodic_without_flush option to disable this (CASSANDRA-1780)
 * close file handle used for post-flush truncate (CASSANDRA-1790)
 * various code cleanup (CASSANDRA-1793, -1794, -1795)
 * fix range queries against wrapped range (CASSANDRA-1781)
 * fix consistencylevel calculations for NetworkTopologyStrategy
   (CASSANDRA-1804)
 * cli support index type enum names (CASSANDRA-1810)
 * improved validation of column_metadata (CASSANDRA-1813)
 * reads at ConsistencyLevel > 1 throw UnavailableException
   immediately if insufficient live nodes exist (CASSANDRA-1803)
 * copy bytebuffers for local writes to avoid retaining the entire
   Thrift frame (CASSANDRA-1801)
 * fix NPE adding index to column w/o prior metadata (CASSANDRA-1764)
 * reduce fat client timeout (CASSANDRA-1730)
 * fix botched merge of CASSANDRA-1316


0.7.0-rc1
 * fix compaction and flush races with schema updates (CASSANDRA-1715)
 * add clustertool, config-converter, sstablekeys, and schematool 
   Windows .bat files (CASSANDRA-1723)
 * reject range queries received during bootstrap (CASSANDRA-1739)
 * fix wrapping-range queries on non-minimum token (CASSANDRA-1700)
 * add nodetool cfhistogram (CASSANDRA-1698)
 * limit repaired ranges to what the nodes have in common (CASSANDRA-1674)
 * index scan treats missing columns as not matching secondary
   expressions (CASSANDRA-1745)
 * Fix misuse of DataOutputBuffer.getData in AntiEntropyService
   (CASSANDRA-1729)
 * detect and warn when obsolete version of JNA is present (CASSANDRA-1760)
 * reduce fat client timeout (CASSANDRA-1730)
 * cleanup smallest CFs first to increase free temp space for larger ones
   (CASSANDRA-1811)
 * Update windows .bat files to work outside of main Cassandra
   directory (CASSANDRA-1713)
 * fix read repair regression from 0.6.7 (CASSANDRA-1727)
 * more-efficient read repair (CASSANDRA-1719)
 * fix hinted handoff replay (CASSANDRA-1656)
 * log type of dropped messages (CASSANDRA-1677)
 * upgrade to SLF4J 1.6.1
 * fix ByteBuffer bug in ExpiringColumn.updateDigest (CASSANDRA-1679)
 * fix IntegerType.getString (CASSANDRA-1681)
 * make -Djava.net.preferIPv4Stack=true the default (CASSANDRA-628)
 * add INTERNAL_RESPONSE verb to differentiate from responses related
   to client requests (CASSANDRA-1685)
 * log tpstats when dropping messages (CASSANDRA-1660)
 * include unreachable nodes in describeSchemaVersions (CASSANDRA-1678)
 * Avoid dropping messages off the client request path (CASSANDRA-1676)
 * fix jna errno reporting (CASSANDRA-1694)
 * add friendlier error for UnknownHostException on startup (CASSANDRA-1697)
 * include jna dependency in RPM package (CASSANDRA-1690)
 * add --skip-keys option to stress.py (CASSANDRA-1696)
 * improve cli handling of non-string keys and column names 
   (CASSANDRA-1701, -1693)
 * r/m extra subcomparator line in cli keyspaces output (CASSANDRA-1712)
 * add read repair chance to cli "show keyspaces"
 * upgrade to ConcurrentLinkedHashMap 1.1 (CASSANDRA-975)
 * fix index scan routing (CASSANDRA-1722)
 * fix tombstoning of supercolumns in range queries (CASSANDRA-1734)
 * clear endpoint cache after updating keyspace metadata (CASSANDRA-1741)
 * fix wrapping-range queries on non-minimum token (CASSANDRA-1700)
 * truncate includes secondary indexes (CASSANDRA-1747)
 * retain reference to PendingFile sstables (CASSANDRA-1749)
 * fix sstableimport regression (CASSANDRA-1753)
 * fix for bootstrap when no non-system tables are defined (CASSANDRA-1732)
 * handle replica unavailability in index scan (CASSANDRA-1755)
 * fix service initialization order deadlock (CASSANDRA-1756)
 * multi-line cli commands (CASSANDRA-1742)
 * fix race between snapshot and compaction (CASSANDRA-1736)
 * add listEndpointsPendingHints, deleteHintsForEndpoint JMX methods 
   (CASSANDRA-1551)


0.7.0-beta3
 * add strategy options to describe_keyspace output (CASSANDRA-1560)
 * log warning when using randomly generated token (CASSANDRA-1552)
 * re-organize JMX into .db, .net, .internal, .request (CASSANDRA-1217)
 * allow nodes to change IPs between restarts (CASSANDRA-1518)
 * remember ring state between restarts by default (CASSANDRA-1518)
 * flush index built flag so we can read it before log replay (CASSANDRA-1541)
 * lock row cache updates to prevent race condition (CASSANDRA-1293)
 * remove assertion causing rare (and harmless) error messages in
   commitlog (CASSANDRA-1330)
 * fix moving nodes with no keyspaces defined (CASSANDRA-1574)
 * fix unbootstrap when no data is present in a transfer range (CASSANDRA-1573)
 * take advantage of AVRO-495 to simplify our avro IDL (CASSANDRA-1436)
 * extend authorization hierarchy to column family (CASSANDRA-1554)
 * deletion support in secondary indexes (CASSANDRA-1571)
 * meaningful error message for invalid replication strategy class 
   (CASSANDRA-1566)
 * allow keyspace creation with RF > N (CASSANDRA-1428)
 * improve cli error handling (CASSANDRA-1580)
 * add cache save/load ability (CASSANDRA-1417, 1606, 1647)
 * add StorageService.getDrainProgress (CASSANDRA-1588)
 * Disallow bootstrap to an in-use token (CASSANDRA-1561)
 * Allow dynamic secondary index creation and destruction (CASSANDRA-1532)
 * log auto-guessed memtable thresholds (CASSANDRA-1595)
 * add ColumnDef support to cli (CASSANDRA-1583)
 * reduce index sample time by 75% (CASSANDRA-1572)
 * add cli support for column, strategy metadata (CASSANDRA-1578, 1612)
 * add cli support for schema modification (CASSANDRA-1584)
 * delete temp files on failed compactions (CASSANDRA-1596)
 * avoid blocking for dead nodes during removetoken (CASSANDRA-1605)
 * remove ConsistencyLevel.ZERO (CASSANDRA-1607)
 * expose in-progress compaction type in jmx (CASSANDRA-1586)
 * removed IClock & related classes from internals (CASSANDRA-1502)
 * fix removing tokens from SystemTable on decommission and removetoken
   (CASSANDRA-1609)
 * include CF metadata in cli 'show keyspaces' (CASSANDRA-1613)
 * switch from Properties to HashMap in PropertyFileSnitch to
   avoid synchronization bottleneck (CASSANDRA-1481)
 * PropertyFileSnitch configuration file renamed to 
   cassandra-topology.properties
 * add cli support for get_range_slices (CASSANDRA-1088, CASSANDRA-1619)
 * Make memtable flush thresholds per-CF instead of global 
   (CASSANDRA-1007, 1637)
 * add cli support for binary data without CfDef hints (CASSANDRA-1603)
 * fix building SSTable statistics post-stream (CASSANDRA-1620)
 * fix potential infinite loop in 2ary index queries (CASSANDRA-1623)
 * allow creating NTS keyspaces with no replicas configured (CASSANDRA-1626)
 * add jmx histogram of sstables accessed per read (CASSANDRA-1624)
 * remove system_rename_column_family and system_rename_keyspace from the
   client API until races can be fixed (CASSANDRA-1630, CASSANDRA-1585)
 * add cli sanity tests (CASSANDRA-1582)
 * update GC settings in cassandra.bat (CASSANDRA-1636)
 * cli support for index queries (CASSANDRA-1635)
 * cli support for updating schema memtable settings (CASSANDRA-1634)
 * cli --file option (CASSANDRA-1616)
 * reduce automatically chosen memtable sizes by 50% (CASSANDRA-1641)
 * move endpoint cache from snitch to strategy (CASSANDRA-1643)
 * fix commitlog recovery deleting the newly-created segment as well as
   the old ones (CASSANDRA-1644)
 * upgrade to Thrift 0.5 (CASSANDRA-1367)
 * renamed CL.DCQUORUM to LOCAL_QUORUM and DCQUORUMSYNC to EACH_QUORUM
 * cli truncate support (CASSANDRA-1653)
 * update GC settings in cassandra.bat (CASSANDRA-1636)
 * avoid logging when a node's ip/token is gossipped back to it (CASSANDRA-1666)


0.7-beta2
 * always use UTF-8 for hint keys (CASSANDRA-1439)
 * remove cassandra.yaml dependency from Hadoop and Pig (CASSADRA-1322)
 * expose CfDef metadata in describe_keyspaces (CASSANDRA-1363)
 * restore use of mmap_index_only option (CASSANDRA-1241)
 * dropping a keyspace with no column families generated an error 
   (CASSANDRA-1378)
 * rename RackAwareStrategy to OldNetworkTopologyStrategy, RackUnawareStrategy 
   to SimpleStrategy, DatacenterShardStrategy to NetworkTopologyStrategy,
   AbstractRackAwareSnitch to AbstractNetworkTopologySnitch (CASSANDRA-1392)
 * merge StorageProxy.mutate, mutateBlocking (CASSANDRA-1396)
 * faster UUIDType, LongType comparisons (CASSANDRA-1386, 1393)
 * fix setting read_repair_chance from CLI addColumnFamily (CASSANDRA-1399)
 * fix updates to indexed columns (CASSANDRA-1373)
 * fix race condition leaving to FileNotFoundException (CASSANDRA-1382)
 * fix sharded lock hash on index write path (CASSANDRA-1402)
 * add support for GT/E, LT/E in subordinate index clauses (CASSANDRA-1401)
 * cfId counter got out of sync when CFs were added (CASSANDRA-1403)
 * less chatty schema updates (CASSANDRA-1389)
 * rename column family mbeans. 'type' will now include either 
   'IndexColumnFamilies' or 'ColumnFamilies' depending on the CFS type.
   (CASSANDRA-1385)
 * disallow invalid keyspace and column family names. This includes name that
   matches a '^\w+' regex. (CASSANDRA-1377)
 * use JNA, if present, to take snapshots (CASSANDRA-1371)
 * truncate hints if starting 0.7 for the first time (CASSANDRA-1414)
 * fix FD leak in single-row slicepredicate queries (CASSANDRA-1416)
 * allow index expressions against columns that are not part of the 
   SlicePredicate (CASSANDRA-1410)
 * config-converter properly handles snitches and framed support 
   (CASSANDRA-1420)
 * remove keyspace argument from multiget_count (CASSANDRA-1422)
 * allow specifying cassandra.yaml location as (local or remote) URL
   (CASSANDRA-1126)
 * fix using DynamicEndpointSnitch with NetworkTopologyStrategy
   (CASSANDRA-1429)
 * Add CfDef.default_validation_class (CASSANDRA-891)
 * fix EstimatedHistogram.max (CASSANDRA-1413)
 * quorum read optimization (CASSANDRA-1622)
 * handle zero-length (or missing) rows during HH paging (CASSANDRA-1432)
 * include secondary indexes during schema migrations (CASSANDRA-1406)
 * fix commitlog header race during schema change (CASSANDRA-1435)
 * fix ColumnFamilyStoreMBeanIterator to use new type name (CASSANDRA-1433)
 * correct filename generated by xml->yaml converter (CASSANDRA-1419)
 * add CMSInitiatingOccupancyFraction=75 and UseCMSInitiatingOccupancyOnly
   to default JVM options
 * decrease jvm heap for cassandra-cli (CASSANDRA-1446)
 * ability to modify keyspaces and column family definitions on a live cluster
   (CASSANDRA-1285)
 * support for Hadoop Streaming [non-jvm map/reduce via stdin/out]
   (CASSANDRA-1368)
 * Move persistent sstable stats from the system table to an sstable component
   (CASSANDRA-1430)
 * remove failed bootstrap attempt from pending ranges when gossip times
   it out after 1h (CASSANDRA-1463)
 * eager-create tcp connections to other cluster members (CASSANDRA-1465)
 * enumerate stages and derive stage from message type instead of 
   transmitting separately (CASSANDRA-1465)
 * apply reversed flag during collation from different data sources
   (CASSANDRA-1450)
 * make failure to remove comitlog segment non-fatal (CASSANDRA-1348)
 * correct ordering of drain operations so CL.recover is no longer 
   necessary (CASSANDRA-1408)
 * removed keyspace from describe_splits method (CASSANDRA-1425)
 * rename check_schema_agreement to describe_schema_versions
   (CASSANDRA-1478)
 * fix QUORUM calculation for RF > 3 (CASSANDRA-1487)
 * remove tombstones during non-major compactions when bloom filter
   verifies that row does not exist in other sstables (CASSANDRA-1074)
 * nodes that coordinated a loadbalance in the past could not be seen by
   newly added nodes (CASSANDRA-1467)
 * exposed endpoint states (gossip details) via jmx (CASSANDRA-1467)
 * ensure that compacted sstables are not included when new readers are
   instantiated (CASSANDRA-1477)
 * by default, calculate heap size and memtable thresholds at runtime (CASSANDRA-1469)
 * fix races dealing with adding/dropping keyspaces and column families in
   rapid succession (CASSANDRA-1477)
 * clean up of Streaming system (CASSANDRA-1503, 1504, 1506)
 * add options to configure Thrift socket keepalive and buffer sizes (CASSANDRA-1426)
 * make contrib CassandraServiceDataCleaner recursive (CASSANDRA-1509)
 * min, max compaction threshold are configurable and persistent 
   per-ColumnFamily (CASSANDRA-1468)
 * fix replaying the last mutation in a commitlog unnecessarily 
   (CASSANDRA-1512)
 * invoke getDefaultUncaughtExceptionHandler from DTPE with the original
   exception rather than the ExecutionException wrapper (CASSANDRA-1226)
 * remove Clock from the Thrift (and Avro) API (CASSANDRA-1501)
 * Close intra-node sockets when connection is broken (CASSANDRA-1528)
 * RPM packaging spec file (CASSANDRA-786)
 * weighted request scheduler (CASSANDRA-1485)
 * treat expired columns as deleted (CASSANDRA-1539)
 * make IndexInterval configurable (CASSANDRA-1488)
 * add describe_snitch to Thrift API (CASSANDRA-1490)
 * MD5 authenticator compares plain text submitted password with MD5'd
   saved property, instead of vice versa (CASSANDRA-1447)
 * JMX MessagingService pending and completed counts (CASSANDRA-1533)
 * fix race condition processing repair responses (CASSANDRA-1511)
 * make repair blocking (CASSANDRA-1511)
 * create EndpointSnitchInfo and MBean to expose rack and DC (CASSANDRA-1491)
 * added option to contrib/word_count to output results back to Cassandra
   (CASSANDRA-1342)
 * rewrite Hadoop ColumnFamilyRecordWriter to pool connections, retry to
   multiple Cassandra nodes, and smooth impact on the Cassandra cluster
   by using smaller batch sizes (CASSANDRA-1434)
 * fix setting gc_grace_seconds via CLI (CASSANDRA-1549)
 * support TTL'd index values (CASSANDRA-1536)
 * make removetoken work like decommission (CASSANDRA-1216)
 * make cli comparator-aware and improve quote rules (CASSANDRA-1523,-1524)
 * make nodetool compact and cleanup blocking (CASSANDRA-1449)
 * add memtable, cache information to GCInspector logs (CASSANDRA-1558)
 * enable/disable HintedHandoff via JMX (CASSANDRA-1550)
 * Ignore stray files in the commit log directory (CASSANDRA-1547)
 * Disallow bootstrap to an in-use token (CASSANDRA-1561)


0.7-beta1
 * sstable versioning (CASSANDRA-389)
 * switched to slf4j logging (CASSANDRA-625)
 * add (optional) expiration time for column (CASSANDRA-699)
 * access levels for authentication/authorization (CASSANDRA-900)
 * add ReadRepairChance to CF definition (CASSANDRA-930)
 * fix heisenbug in system tests, especially common on OS X (CASSANDRA-944)
 * convert to byte[] keys internally and all public APIs (CASSANDRA-767)
 * ability to alter schema definitions on a live cluster (CASSANDRA-44)
 * renamed configuration file to cassandra.xml, and log4j.properties to
   log4j-server.properties, which must now be loaded from
   the classpath (which is how our scripts in bin/ have always done it)
   (CASSANDRA-971)
 * change get_count to require a SlicePredicate. create multi_get_count
   (CASSANDRA-744)
 * re-organized endpointsnitch implementations and added SimpleSnitch
   (CASSANDRA-994)
 * Added preload_row_cache option (CASSANDRA-946)
 * add CRC to commitlog header (CASSANDRA-999)
 * removed deprecated batch_insert and get_range_slice methods (CASSANDRA-1065)
 * add truncate thrift method (CASSANDRA-531)
 * http mini-interface using mx4j (CASSANDRA-1068)
 * optimize away copy of sliced row on memtable read path (CASSANDRA-1046)
 * replace constant-size 2GB mmaped segments and special casing for index 
   entries spanning segment boundaries, with SegmentedFile that computes 
   segments that always contain entire entries/rows (CASSANDRA-1117)
 * avoid reading large rows into memory during compaction (CASSANDRA-16)
 * added hadoop OutputFormat (CASSANDRA-1101)
 * efficient Streaming (no more anticompaction) (CASSANDRA-579)
 * split commitlog header into separate file and add size checksum to
   mutations (CASSANDRA-1179)
 * avoid allocating a new byte[] for each mutation on replay (CASSANDRA-1219)
 * revise HH schema to be per-endpoint (CASSANDRA-1142)
 * add joining/leaving status to nodetool ring (CASSANDRA-1115)
 * allow multiple repair sessions per node (CASSANDRA-1190)
 * optimize away MessagingService for local range queries (CASSANDRA-1261)
 * make framed transport the default so malformed requests can't OOM the 
   server (CASSANDRA-475)
 * significantly faster reads from row cache (CASSANDRA-1267)
 * take advantage of row cache during range queries (CASSANDRA-1302)
 * make GCGraceSeconds a per-ColumnFamily value (CASSANDRA-1276)
 * keep persistent row size and column count statistics (CASSANDRA-1155)
 * add IntegerType (CASSANDRA-1282)
 * page within a single row during hinted handoff (CASSANDRA-1327)
 * push DatacenterShardStrategy configuration into keyspace definition,
   eliminating datacenter.properties. (CASSANDRA-1066)
 * optimize forward slices starting with '' and single-index-block name 
   queries by skipping the column index (CASSANDRA-1338)
 * streaming refactor (CASSANDRA-1189)
 * faster comparison for UUID types (CASSANDRA-1043)
 * secondary index support (CASSANDRA-749 and subtasks)
 * make compaction buckets deterministic (CASSANDRA-1265)


0.6.6
 * Allow using DynamicEndpointSnitch with RackAwareStrategy (CASSANDRA-1429)
 * remove the remaining vestiges of the unfinished DatacenterShardStrategy 
   (replaced by NetworkTopologyStrategy in 0.7)
   

0.6.5
 * fix key ordering in range query results with RandomPartitioner
   and ConsistencyLevel > ONE (CASSANDRA-1145)
 * fix for range query starting with the wrong token range (CASSANDRA-1042)
 * page within a single row during hinted handoff (CASSANDRA-1327)
 * fix compilation on non-sun JDKs (CASSANDRA-1061)
 * remove String.trim() call on row keys in batch mutations (CASSANDRA-1235)
 * Log summary of dropped messages instead of spamming log (CASSANDRA-1284)
 * add dynamic endpoint snitch (CASSANDRA-981)
 * fix streaming for keyspaces with hyphens in their name (CASSANDRA-1377)
 * fix errors in hard-coded bloom filter optKPerBucket by computing it
   algorithmically (CASSANDRA-1220
 * remove message deserialization stage, and uncap read/write stages
   so slow reads/writes don't block gossip processing (CASSANDRA-1358)
 * add jmx port configuration to Debian package (CASSANDRA-1202)
 * use mlockall via JNA, if present, to prevent Linux from swapping
   out parts of the JVM (CASSANDRA-1214)


0.6.4
 * avoid queuing multiple hint deliveries for the same endpoint
   (CASSANDRA-1229)
 * better performance for and stricter checking of UTF8 column names
   (CASSANDRA-1232)
 * extend option to lower compaction priority to hinted handoff
   as well (CASSANDRA-1260)
 * log errors in gossip instead of re-throwing (CASSANDRA-1289)
 * avoid aborting commitlog replay prematurely if a flushed-but-
   not-removed commitlog segment is encountered (CASSANDRA-1297)
 * fix duplicate rows being read during mapreduce (CASSANDRA-1142)
 * failure detection wasn't closing command sockets (CASSANDRA-1221)
 * cassandra-cli.bat works on windows (CASSANDRA-1236)
 * pre-emptively drop requests that cannot be processed within RPCTimeout
   (CASSANDRA-685)
 * add ack to Binary write verb and update CassandraBulkLoader
   to wait for acks for each row (CASSANDRA-1093)
 * added describe_partitioner Thrift method (CASSANDRA-1047)
 * Hadoop jobs no longer require the Cassandra storage-conf.xml
   (CASSANDRA-1280, CASSANDRA-1047)
 * log thread pool stats when GC is excessive (CASSANDRA-1275)
 * remove gossip message size limit (CASSANDRA-1138)
 * parallelize local and remote reads during multiget, and respect snitch 
   when determining whether to do local read for CL.ONE (CASSANDRA-1317)
 * fix read repair to use requested consistency level on digest mismatch,
   rather than assuming QUORUM (CASSANDRA-1316)
 * process digest mismatch re-reads in parallel (CASSANDRA-1323)
 * switch hints CF comparator to BytesType (CASSANDRA-1274)


0.6.3
 * retry to make streaming connections up to 8 times. (CASSANDRA-1019)
 * reject describe_ring() calls on invalid keyspaces (CASSANDRA-1111)
 * fix cache size calculation for size of 100% (CASSANDRA-1129)
 * fix cache capacity only being recalculated once (CASSANDRA-1129)
 * remove hourly scan of all hints on the off chance that the gossiper
   missed a status change; instead, expose deliverHintsToEndpoint to JMX
   so it can be done manually, if necessary (CASSANDRA-1141)
 * don't reject reads at CL.ALL (CASSANDRA-1152)
 * reject deletions to supercolumns in CFs containing only standard
   columns (CASSANDRA-1139)
 * avoid preserving login information after client disconnects
   (CASSANDRA-1057)
 * prefer sun jdk to openjdk in debian init script (CASSANDRA-1174)
 * detect partioner config changes between restarts and fail fast 
   (CASSANDRA-1146)
 * use generation time to resolve node token reassignment disagreements
   (CASSANDRA-1118)
 * restructure the startup ordering of Gossiper and MessageService to avoid
   timing anomalies (CASSANDRA-1160)
 * detect incomplete commit log hearders (CASSANDRA-1119)
 * force anti-entropy service to stream files on the stream stage to avoid
   sending streams out of order (CASSANDRA-1169)
 * remove inactive stream managers after AES streams files (CASSANDRA-1169)
 * allow removing entire row through batch_mutate Deletion (CASSANDRA-1027)
 * add JMX metrics for row-level bloom filter false positives (CASSANDRA-1212)
 * added a redhat init script to contrib (CASSANDRA-1201)
 * use midpoint when bootstrapping a new machine into range with not
   much data yet instead of random token (CASSANDRA-1112)
 * kill server on OOM in executor stage as well as Thrift (CASSANDRA-1226)
 * remove opportunistic repairs, when two machines with overlapping replica
   responsibilities happen to finish major compactions of the same CF near
   the same time.  repairs are now fully manual (CASSANDRA-1190)
 * add ability to lower compaction priority (default is no change from 0.6.2)
   (CASSANDRA-1181)


0.6.2
 * fix contrib/word_count build. (CASSANDRA-992)
 * split CommitLogExecutorService into BatchCommitLogExecutorService and 
   PeriodicCommitLogExecutorService (CASSANDRA-1014)
 * add latency histograms to CFSMBean (CASSANDRA-1024)
 * make resolving timestamp ties deterministic by using value bytes
   as a tiebreaker (CASSANDRA-1039)
 * Add option to turn off Hinted Handoff (CASSANDRA-894)
 * fix windows startup (CASSANDRA-948)
 * make concurrent_reads, concurrent_writes configurable at runtime via JMX
   (CASSANDRA-1060)
 * disable GCInspector on non-Sun JVMs (CASSANDRA-1061)
 * fix tombstone handling in sstable rows with no other data (CASSANDRA-1063)
 * fix size of row in spanned index entries (CASSANDRA-1056)
 * install json2sstable, sstable2json, and sstablekeys to Debian package
 * StreamingService.StreamDestinations wouldn't empty itself after streaming
   finished (CASSANDRA-1076)
 * added Collections.shuffle(splits) before returning the splits in 
   ColumnFamilyInputFormat (CASSANDRA-1096)
 * do not recalculate cache capacity post-compaction if it's been manually 
   modified (CASSANDRA-1079)
 * better defaults for flush sorter + writer executor queue sizes
   (CASSANDRA-1100)
 * windows scripts for SSTableImport/Export (CASSANDRA-1051)
 * windows script for nodetool (CASSANDRA-1113)
 * expose PhiConvictThreshold (CASSANDRA-1053)
 * make repair of RF==1 a no-op (CASSANDRA-1090)
 * improve default JVM GC options (CASSANDRA-1014)
 * fix SlicePredicate serialization inside Hadoop jobs (CASSANDRA-1049)
 * close Thrift sockets in Hadoop ColumnFamilyRecordReader (CASSANDRA-1081)


0.6.1
 * fix NPE in sstable2json when no excluded keys are given (CASSANDRA-934)
 * keep the replica set constant throughout the read repair process
   (CASSANDRA-937)
 * allow querying getAllRanges with empty token list (CASSANDRA-933)
 * fix command line arguments inversion in clustertool (CASSANDRA-942)
 * fix race condition that could trigger a false-positive assertion
   during post-flush discard of old commitlog segments (CASSANDRA-936)
 * fix neighbor calculation for anti-entropy repair (CASSANDRA-924)
 * perform repair even for small entropy differences (CASSANDRA-924)
 * Use hostnames in CFInputFormat to allow Hadoop's naive string-based
   locality comparisons to work (CASSANDRA-955)
 * cache read-only BufferedRandomAccessFile length to avoid
   3 system calls per invocation (CASSANDRA-950)
 * nodes with IPv6 (and no IPv4) addresses could not join cluster
   (CASSANDRA-969)
 * Retrieve the correct number of undeleted columns, if any, from
   a supercolumn in a row that had been deleted previously (CASSANDRA-920)
 * fix index scans that cross the 2GB mmap boundaries for both mmap
   and standard i/o modes (CASSANDRA-866)
 * expose drain via nodetool (CASSANDRA-978)


0.6.0-RC1
 * JMX drain to flush memtables and run through commit log (CASSANDRA-880)
 * Bootstrapping can skip ranges under the right conditions (CASSANDRA-902)
 * fix merging row versions in range_slice for CL > ONE (CASSANDRA-884)
 * default write ConsistencyLeven chaned from ZERO to ONE
 * fix for index entries spanning mmap buffer boundaries (CASSANDRA-857)
 * use lexical comparison if time part of TimeUUIDs are the same 
   (CASSANDRA-907)
 * bound read, mutation, and response stages to fix possible OOM
   during log replay (CASSANDRA-885)
 * Use microseconds-since-epoch (UTC) in cli, instead of milliseconds
 * Treat batch_mutate Deletion with null supercolumn as "apply this predicate 
   to top level supercolumns" (CASSANDRA-834)
 * Streaming destination nodes do not update their JMX status (CASSANDRA-916)
 * Fix internal RPC timeout calculation (CASSANDRA-911)
 * Added Pig loadfunc to contrib/pig (CASSANDRA-910)


0.6.0-beta3
 * fix compaction bucketing bug (CASSANDRA-814)
 * update windows batch file (CASSANDRA-824)
 * deprecate KeysCachedFraction configuration directive in favor
   of KeysCached; move to unified-per-CF key cache (CASSANDRA-801)
 * add invalidateRowCache to ColumnFamilyStoreMBean (CASSANDRA-761)
 * send Handoff hints to natural locations to reduce load on
   remaining nodes in a failure scenario (CASSANDRA-822)
 * Add RowWarningThresholdInMB configuration option to warn before very 
   large rows get big enough to threaten node stability, and -x option to
   be able to remove them with sstable2json if the warning is unheeded
   until it's too late (CASSANDRA-843)
 * Add logging of GC activity (CASSANDRA-813)
 * fix ConcurrentModificationException in commitlog discard (CASSANDRA-853)
 * Fix hardcoded row count in Hadoop RecordReader (CASSANDRA-837)
 * Add a jmx status to the streaming service and change several DEBUG
   messages to INFO (CASSANDRA-845)
 * fix classpath in cassandra-cli.bat for Windows (CASSANDRA-858)
 * allow re-specifying host, port to cassandra-cli if invalid ones
   are first tried (CASSANDRA-867)
 * fix race condition handling rpc timeout in the coordinator
   (CASSANDRA-864)
 * Remove CalloutLocation and StagingFileDirectory from storage-conf files 
   since those settings are no longer used (CASSANDRA-878)
 * Parse a long from RowWarningThresholdInMB instead of an int (CASSANDRA-882)
 * Remove obsolete ControlPort code from DatabaseDescriptor (CASSANDRA-886)
 * move skipBytes side effect out of assert (CASSANDRA-899)
 * add "double getLoad" to StorageServiceMBean (CASSANDRA-898)
 * track row stats per CF at compaction time (CASSANDRA-870)
 * disallow CommitLogDirectory matching a DataFileDirectory (CASSANDRA-888)
 * default key cache size is 200k entries, changed from 10% (CASSANDRA-863)
 * add -Dcassandra-foreground=yes to cassandra.bat
 * exit if cluster name is changed unexpectedly (CASSANDRA-769)


0.6.0-beta1/beta2
 * add batch_mutate thrift command, deprecating batch_insert (CASSANDRA-336)
 * remove get_key_range Thrift API, deprecated in 0.5 (CASSANDRA-710)
 * add optional login() Thrift call for authentication (CASSANDRA-547)
 * support fat clients using gossiper and StorageProxy to perform
   replication in-process [jvm-only] (CASSANDRA-535)
 * support mmapped I/O for reads, on by default on 64bit JVMs 
   (CASSANDRA-408, CASSANDRA-669)
 * improve insert concurrency, particularly during Hinted Handoff
   (CASSANDRA-658)
 * faster network code (CASSANDRA-675)
 * stress.py moved to contrib (CASSANDRA-635)
 * row caching [must be explicitly enabled per-CF in config] (CASSANDRA-678)
 * present a useful measure of compaction progress in JMX (CASSANDRA-599)
 * add bin/sstablekeys (CASSNADRA-679)
 * add ConsistencyLevel.ANY (CASSANDRA-687)
 * make removetoken remove nodes from gossip entirely (CASSANDRA-644)
 * add ability to set cache sizes at runtime (CASSANDRA-708)
 * report latency and cache hit rate statistics with lifetime totals
   instead of average over the last minute (CASSANDRA-702)
 * support get_range_slice for RandomPartitioner (CASSANDRA-745)
 * per-keyspace replication factory and replication strategy (CASSANDRA-620)
 * track latency in microseconds (CASSANDRA-733)
 * add describe_ Thrift methods, deprecating get_string_property and 
   get_string_list_property
 * jmx interface for tracking operation mode and streams in general.
   (CASSANDRA-709)
 * keep memtables in sorted order to improve range query performance
   (CASSANDRA-799)
 * use while loop instead of recursion when trimming sstables compaction list 
   to avoid blowing stack in pathological cases (CASSANDRA-804)
 * basic Hadoop map/reduce support (CASSANDRA-342)


0.5.1
 * ensure all files for an sstable are streamed to the same directory.
   (CASSANDRA-716)
 * more accurate load estimate for bootstrapping (CASSANDRA-762)
 * tolerate dead or unavailable bootstrap target on write (CASSANDRA-731)
 * allow larger numbers of keys (> 140M) in a sstable bloom filter
   (CASSANDRA-790)
 * include jvm argument improvements from CASSANDRA-504 in debian package
 * change streaming chunk size to 32MB to accomodate Windows XP limitations
   (was 64MB) (CASSANDRA-795)
 * fix get_range_slice returning results in the wrong order (CASSANDRA-781)
 

0.5.0 final
 * avoid attempting to delete temporary bootstrap files twice (CASSANDRA-681)
 * fix bogus NaN in nodeprobe cfstats output (CASSANDRA-646)
 * provide a policy for dealing with single thread executors w/ a full queue
   (CASSANDRA-694)
 * optimize inner read in MessagingService, vastly improving multiple-node
   performance (CASSANDRA-675)
 * wait for table flush before streaming data back to a bootstrapping node.
   (CASSANDRA-696)
 * keep track of bootstrapping sources by table so that bootstrapping doesn't 
   give the indication of finishing early (CASSANDRA-673)


0.5.0 RC3
 * commit the correct version of the patch for CASSANDRA-663


0.5.0 RC2 (unreleased)
 * fix bugs in converting get_range_slice results to Thrift 
   (CASSANDRA-647, CASSANDRA-649)
 * expose java.util.concurrent.TimeoutException in StorageProxy methods
   (CASSANDRA-600)
 * TcpConnectionManager was holding on to disconnected connections, 
   giving the false indication they were being used. (CASSANDRA-651)
 * Remove duplicated write. (CASSANDRA-662)
 * Abort bootstrap if IP is already in the token ring (CASSANDRA-663)
 * increase default commitlog sync period, and wait for last sync to 
   finish before submitting another (CASSANDRA-668)


0.5.0 RC1
 * Fix potential NPE in get_range_slice (CASSANDRA-623)
 * add CRC32 to commitlog entries (CASSANDRA-605)
 * fix data streaming on windows (CASSANDRA-630)
 * GC compacted sstables after cleanup and compaction (CASSANDRA-621)
 * Speed up anti-entropy validation (CASSANDRA-629)
 * Fix anti-entropy assertion error (CASSANDRA-639)
 * Fix pending range conflicts when bootstapping or moving
   multiple nodes at once (CASSANDRA-603)
 * Handle obsolete gossip related to node movement in the case where
   one or more nodes is down when the movement occurs (CASSANDRA-572)
 * Include dead nodes in gossip to avoid a variety of problems
   and fix HH to removed nodes (CASSANDRA-634)
 * return an InvalidRequestException for mal-formed SlicePredicates
   (CASSANDRA-643)
 * fix bug determining closest neighbor for use in multiple datacenters
   (CASSANDRA-648)
 * Vast improvements in anticompaction speed (CASSANDRA-607)
 * Speed up log replay and writes by avoiding redundant serializations
   (CASSANDRA-652)


0.5.0 beta 2
 * Bootstrap improvements (several tickets)
 * add nodeprobe repair anti-entropy feature (CASSANDRA-193, CASSANDRA-520)
 * fix possibility of partition when many nodes restart at once
   in clusters with multiple seeds (CASSANDRA-150)
 * fix NPE in get_range_slice when no data is found (CASSANDRA-578)
 * fix potential NPE in hinted handoff (CASSANDRA-585)
 * fix cleanup of local "system" keyspace (CASSANDRA-576)
 * improve computation of cluster load balance (CASSANDRA-554)
 * added super column read/write, column count, and column/row delete to
   cassandra-cli (CASSANDRA-567, CASSANDRA-594)
 * fix returning live subcolumns of deleted supercolumns (CASSANDRA-583)
 * respect JAVA_HOME in bin/ scripts (several tickets)
 * add StorageService.initClient for fat clients on the JVM (CASSANDRA-535)
   (see contrib/client_only for an example of use)
 * make consistency_level functional in get_range_slice (CASSANDRA-568)
 * optimize key deserialization for RandomPartitioner (CASSANDRA-581)
 * avoid GCing tombstones except on major compaction (CASSANDRA-604)
 * increase failure conviction threshold, resulting in less nodes
   incorrectly (and temporarily) marked as down (CASSANDRA-610)
 * respect memtable thresholds during log replay (CASSANDRA-609)
 * support ConsistencyLevel.ALL on read (CASSANDRA-584)
 * add nodeprobe removetoken command (CASSANDRA-564)


0.5.0 beta
 * Allow multiple simultaneous flushes, improving flush throughput 
   on multicore systems (CASSANDRA-401)
 * Split up locks to improve write and read throughput on multicore systems
   (CASSANDRA-444, CASSANDRA-414)
 * More efficient use of memory during compaction (CASSANDRA-436)
 * autobootstrap option: when enabled, all non-seed nodes will attempt
   to bootstrap when started, until bootstrap successfully
   completes. -b option is removed.  (CASSANDRA-438)
 * Unless a token is manually specified in the configuration xml,
   a bootstraping node will use a token that gives it half the
   keys from the most-heavily-loaded node in the cluster,
   instead of generating a random token. 
   (CASSANDRA-385, CASSANDRA-517)
 * Miscellaneous bootstrap fixes (several tickets)
 * Ability to change a node's token even after it has data on it
   (CASSANDRA-541)
 * Ability to decommission a live node from the ring (CASSANDRA-435)
 * Semi-automatic loadbalancing via nodeprobe (CASSANDRA-192)
 * Add ability to set compaction thresholds at runtime via
   JMX / nodeprobe.  (CASSANDRA-465)
 * Add "comment" field to ColumnFamily definition. (CASSANDRA-481)
 * Additional JMX metrics (CASSANDRA-482)
 * JSON based export and import tools (several tickets)
 * Hinted Handoff fixes (several tickets)
 * Add key cache to improve read performance (CASSANDRA-423)
 * Simplified construction of custom ReplicationStrategy classes
   (CASSANDRA-497)
 * Graphical application (Swing) for ring integrity verification and 
   visualization was added to contrib (CASSANDRA-252)
 * Add DCQUORUM, DCQUORUMSYNC consistency levels and corresponding
   ReplicationStrategy / EndpointSnitch classes.  Experimental.
   (CASSANDRA-492)
 * Web client interface added to contrib (CASSANDRA-457)
 * More-efficient flush for Random, CollatedOPP partitioners 
   for normal writes (CASSANDRA-446) and bulk load (CASSANDRA-420)
 * Add MemtableFlushAfterMinutes, a global replacement for the old 
   per-CF FlushPeriodInMinutes setting (CASSANDRA-463)
 * optimizations to slice reading (CASSANDRA-350) and supercolumn
   queries (CASSANDRA-510)
 * force binding to given listenaddress for nodes with multiple
   interfaces (CASSANDRA-546)
 * stress.py benchmarking tool improvements (several tickets)
 * optimized replica placement code (CASSANDRA-525)
 * faster log replay on restart (CASSANDRA-539, CASSANDRA-540)
 * optimized local-node writes (CASSANDRA-558)
 * added get_range_slice, deprecating get_key_range (CASSANDRA-344)
 * expose TimedOutException to thrift (CASSANDRA-563)
 

0.4.2
 * Add validation disallowing null keys (CASSANDRA-486)
 * Fix race conditions in TCPConnectionManager (CASSANDRA-487)
 * Fix using non-utf8-aware comparison as a sanity check.
   (CASSANDRA-493)
 * Improve default garbage collector options (CASSANDRA-504)
 * Add "nodeprobe flush" (CASSANDRA-505)
 * remove NotFoundException from get_slice throws list (CASSANDRA-518)
 * fix get (not get_slice) of entire supercolumn (CASSANDRA-508)
 * fix null token during bootstrap (CASSANDRA-501)


0.4.1
 * Fix FlushPeriod columnfamily configuration regression
   (CASSANDRA-455)
 * Fix long column name support (CASSANDRA-460)
 * Fix for serializing a row that only contains tombstones
   (CASSANDRA-458)
 * Fix for discarding unneeded commitlog segments (CASSANDRA-459)
 * Add SnapshotBeforeCompaction configuration option (CASSANDRA-426)
 * Fix compaction abort under insufficient disk space (CASSANDRA-473)
 * Fix reading subcolumn slice from tombstoned CF (CASSANDRA-484)
 * Fix race condition in RVH causing occasional NPE (CASSANDRA-478)


0.4.0
 * fix get_key_range problems when a node is down (CASSANDRA-440)
   and add UnavailableException to more Thrift methods
 * Add example EndPointSnitch contrib code (several tickets)


0.4.0 RC2
 * fix SSTable generation clash during compaction (CASSANDRA-418)
 * reject method calls with null parameters (CASSANDRA-308)
 * properly order ranges in nodeprobe output (CASSANDRA-421)
 * fix logging of certain errors on executor threads (CASSANDRA-425)


0.4.0 RC1
 * Bootstrap feature is live; use -b on startup (several tickets)
 * Added multiget api (CASSANDRA-70)
 * fix Deadlock with SelectorManager.doProcess and TcpConnection.write
   (CASSANDRA-392)
 * remove key cache b/c of concurrency bugs in third-party
   CLHM library (CASSANDRA-405)
 * update non-major compaction logic to use two threshold values
   (CASSANDRA-407)
 * add periodic / batch commitlog sync modes (several tickets)
 * inline BatchMutation into batch_insert params (CASSANDRA-403)
 * allow setting the logging level at runtime via mbean (CASSANDRA-402)
 * change default comparator to BytesType (CASSANDRA-400)
 * add forwards-compatible ConsistencyLevel parameter to get_key_range
   (CASSANDRA-322)
 * r/m special case of blocking for local destination when writing with 
   ConsistencyLevel.ZERO (CASSANDRA-399)
 * Fixes to make BinaryMemtable [bulk load interface] useful (CASSANDRA-337);
   see contrib/bmt_example for an example of using it.
 * More JMX properties added (several tickets)
 * Thrift changes (several tickets)
    - Merged _super get methods with the normal ones; return values
      are now of ColumnOrSuperColumn.
    - Similarly, merged batch_insert_super into batch_insert.



0.4.0 beta
 * On-disk data format has changed to allow billions of keys/rows per
   node instead of only millions
 * Multi-keyspace support
 * Scan all sstables for all queries to avoid situations where
   different types of operation on the same ColumnFamily could
   disagree on what data was present
 * Snapshot support via JMX
 * Thrift API has changed a _lot_:
    - removed time-sorted CFs; instead, user-defined comparators
      may be defined on the column names, which are now byte arrays.
      Default comparators are provided for UTF8, Bytes, Ascii, Long (i64),
      and UUID types.
    - removed colon-delimited strings in thrift api in favor of explicit
      structs such as ColumnPath, ColumnParent, etc.  Also normalized
      thrift struct and argument naming.
    - Added columnFamily argument to get_key_range.
    - Change signature of get_slice to accept starting and ending
      columns as well as an offset.  (This allows use of indexes.)
      Added "ascending" flag to allow reasonably-efficient reverse
      scans as well.  Removed get_slice_by_range as redundant.
    - get_key_range operates on one CF at a time
    - changed `block` boolean on insert methods to ConsistencyLevel enum,
      with options of NONE, ONE, QUORUM, and ALL.
    - added similar consistency_level parameter to read methods
    - column-name-set slice with no names given now returns zero columns
      instead of all of them.  ("all" can run your server out of memory.
      use a range-based slice with a high max column count instead.)
 * Removed the web interface. Node information can now be obtained by 
   using the newly introduced nodeprobe utility.
 * More JMX stats
 * Remove magic values from internals (e.g. special key to indicate
   when to flush memtables)
 * Rename configuration "table" to "keyspace"
 * Moved to crash-only design; no more shutdown (just kill the process)
 * Lots of bug fixes

Full list of issues resolved in 0.4 is at https://issues.apache.org/jira/secure/IssueNavigator.jspa?reset=true&&pid=12310865&fixfor=12313862&resolution=1&sorter/field=issuekey&sorter/order=DESC


0.3.0 RC3
 * Fix potential deadlock under load in TCPConnection.
   (CASSANDRA-220)


0.3.0 RC2
 * Fix possible data loss when server is stopped after replaying
   log but before new inserts force memtable flush.
   (CASSANDRA-204)
 * Added BUGS file


0.3.0 RC1
 * Range queries on keys, including user-defined key collation
 * Remove support
 * Workarounds for a weird bug in JDK select/register that seems
   particularly common on VM environments. Cassandra should deploy
   fine on EC2 now
 * Much improved infrastructure: the beginnings of a decent test suite
   ("ant test" for unit tests; "nosetests" for system tests), code
   coverage reporting, etc.
 * Expanded node status reporting via JMX
 * Improved error reporting/logging on both server and client
 * Reduced memory footprint in default configuration
 * Combined blocking and non-blocking versions of insert APIs
 * Added FlushPeriodInMinutes configuration parameter to force
   flushing of infrequently-updated ColumnFamilies<|MERGE_RESOLUTION|>--- conflicted
+++ resolved
@@ -1,8 +1,10 @@
-<<<<<<< HEAD
 0.8.3
  * add ability to drop local reads/writes that are going to timeout
    (CASSANDRA-2943)
  * revamp token removal process, keep gossip states for 3 days (CASSANDRA-2946)
+ * don't accept extra args for 0-arg nodetool commands (CASSANDRA-2740)
+ * log unavailableexception details at debug level (CASSANDRA-2856)
+ * expose data_dir though jmx (CASSANDRA-2770)
 
 
 0.8.2
@@ -28,13 +30,6 @@
  * handle row tombstones correctly in EchoedRow (CASSANDRA-2786)
  * add MessagingService.get[Recently]DroppedMessages and
    StorageService.getExceptionCount (CASSANDRA-2804)
-=======
-0.7.9
-  * don't include tmp files as sstable when create cfs (CASSANDRA-2929)
-
-
-0.7.8
->>>>>>> 14f82e90
  * fix possibility of spurious UnavailableException for LOCAL_QUORUM
    reads with dynamic snitch + read repair disabled (CASSANDRA-2870)
  * add ant-optional as dependence for the debian package (CASSANDRA-2164)
@@ -52,7 +47,6 @@
  * fix re-using index CF sstable names after drop/recreate (CASSANDRA-2872)
  * prepend CF to default index names (CASSANDRA-2903)
  * fix hint replay (CASSANDRA-2928)
-<<<<<<< HEAD
  * Properly synchronize merkle tree computation (CASSANDRA-2816)
  * escape quotes in sstable2json (CASSANDRA-2780)
  * allows using cli functions in cli del statement (CASSANDRA-2821)
@@ -80,16 +74,6 @@
  * add CompositeType and DynamicCompositeType (CASSANDRA-2231)
  * optimize batches containing multiple updates to the same row
    (CASSANDRA-2583)
-=======
- * don't accept extra args for 0-arg nodetool commands (CASSANDRA-2740)
- * allows using cli functions in cli del statement (CASSANDRA-2821)
- * allows quoted classes in CLI (CASSANDRA-2899)
- * log unavailableexception details at debug level (CASSANDRA-2856)
- * expose data_dir though jmx (CASSANDRA-2770)
-
-
-0.7.7
->>>>>>> 14f82e90
  * adjust hinted handoff page size to avoid OOM with large columns 
    (CASSANDRA-2652)
  * mark BRAF buffer invalid post-flush so we don't re-flush partial
