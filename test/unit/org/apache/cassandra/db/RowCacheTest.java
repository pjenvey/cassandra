/**
 * Licensed to the Apache Software Foundation (ASF) under one
 * or more contributor license agreements.  See the NOTICE file
 * distributed with this work for additional information
 * regarding copyright ownership.  The ASF licenses this file
 * to you under the Apache License, Version 2.0 (the
 * "License"); you may not use this file except in compliance
 * with the License.  You may obtain a copy of the License at
 *
 *     http://www.apache.org/licenses/LICENSE-2.0
 *
 * Unless required by applicable law or agreed to in writing, software
 * distributed under the License is distributed on an "AS IS" BASIS,
 * WITHOUT WARRANTIES OR CONDITIONS OF ANY KIND, either express or implied.
 * See the License for the specific language governing permissions and
 * limitations under the License.
 */

package org.apache.cassandra.db;

import java.util.Collection;

import org.junit.AfterClass;
import org.junit.Test;

import org.apache.cassandra.SchemaLoader;
import org.apache.cassandra.Util;
import org.apache.cassandra.db.compaction.CompactionManager;
import org.apache.cassandra.service.CacheService;
import org.apache.cassandra.utils.ByteBufferUtil;
import org.apache.cassandra.db.filter.QueryPath;

public class RowCacheTest extends SchemaLoader
{
    private String KEYSPACE = "RowCacheSpace";
    private String COLUMN_FAMILY = "CachedCF";

    @AfterClass
    public static void cleanup()
    {
        cleanupSavedCaches();
    }

    @Test
    public void testRowCache() throws Exception
    {
        CompactionManager.instance.disableAutoCompaction();

        Table table = Table.open(KEYSPACE);
        ColumnFamilyStore cachedStore  = table.getColumnFamilyStore(COLUMN_FAMILY);

        // empty the row cache
        CacheService.instance.invalidateRowCache();

        // set global row cache size to 1 MB
        CacheService.instance.setRowCacheCapacityInMB(1);

        // inserting 100 rows into both column families
        insertData(KEYSPACE, COLUMN_FAMILY, 0, 100);

        // now reading rows one by one and checking if row change grows
        for (int i = 0; i < 100; i++)
        {
            DecoratedKey key = Util.dk("key" + i);
            QueryPath path = new QueryPath(COLUMN_FAMILY, null, ByteBufferUtil.bytes("col" + i));

            cachedStore.getColumnFamily(key, path, ByteBufferUtil.EMPTY_BYTE_BUFFER, ByteBufferUtil.EMPTY_BYTE_BUFFER, false, 1);
            assert CacheService.instance.rowCache.size() == i + 1;
            assert cachedStore.containsCachedRow(key); // current key should be stored in the cache

            // checking if column is read correctly after cache
            ColumnFamily cf = cachedStore.getColumnFamily(key, path, ByteBufferUtil.EMPTY_BYTE_BUFFER, ByteBufferUtil.EMPTY_BYTE_BUFFER, false, 1);
            Collection<IColumn> columns = cf.getSortedColumns();

            IColumn column = columns.iterator().next();

            assert columns.size() == 1;
            assert column.name().equals(ByteBufferUtil.bytes("col" + i));
            assert column.value().equals(ByteBufferUtil.bytes("val" + i));
        }

        // insert 10 more keys
        insertData(KEYSPACE, COLUMN_FAMILY, 100, 10);

        for (int i = 100; i < 110; i++)
        {
            DecoratedKey key = Util.dk("key" + i);
            QueryPath path = new QueryPath(COLUMN_FAMILY, null, ByteBufferUtil.bytes("col" + i));

            cachedStore.getColumnFamily(key, path, ByteBufferUtil.EMPTY_BYTE_BUFFER, ByteBufferUtil.EMPTY_BYTE_BUFFER, false, 1);
            assert cachedStore.containsCachedRow(key); // cache should be populated with the latest rows read (old ones should be popped)

            // checking if column is read correctly after cache
            ColumnFamily cf = cachedStore.getColumnFamily(key, path, ByteBufferUtil.EMPTY_BYTE_BUFFER, ByteBufferUtil.EMPTY_BYTE_BUFFER, false, 1);
            Collection<IColumn> columns = cf.getSortedColumns();

            IColumn column = columns.iterator().next();

            assert columns.size() == 1;
            assert column.name().equals(ByteBufferUtil.bytes("col" + i));
            assert column.value().equals(ByteBufferUtil.bytes("val" + i));
        }

        // clear 100 rows from the cache
        int keysLeft = 109;
        for (int i = 109; i >= 10; i--)
        {
            cachedStore.invalidateCachedRow(Util.dk("key" + i));
            assert CacheService.instance.rowCache.size() == keysLeft;
            keysLeft--;
        }

        CacheService.instance.setRowCacheCapacityInMB(0);
    }

    @Test
    public void testRowCacheLoad() throws Exception
    {
        CacheService.instance.setRowCacheCapacityInMB(1);
        rowCacheLoad(100, Integer.MAX_VALUE, false);
        CacheService.instance.setRowCacheCapacityInMB(0);
    }

    @Test
    public void testRowCachePartialLoad() throws Exception
    {
        CacheService.instance.setRowCacheCapacityInMB(1);
        rowCacheLoad(100, 50, true);
        CacheService.instance.setRowCacheCapacityInMB(0);
    }

    public void rowCacheLoad(int totalKeys, int keysToSave, boolean reduceLoadCapacity) throws Exception
    {
        CompactionManager.instance.disableAutoCompaction();

        ColumnFamilyStore cfs = Table.open(KEYSPACE).getColumnFamilyStore(COLUMN_FAMILY);

        // empty the cache
        CacheService.instance.invalidateRowCache();
        assert CacheService.instance.rowCache.size() == 0;

        // insert data and fill the cache
        insertData(KEYSPACE, COLUMN_FAMILY, 0, totalKeys);
        readData(KEYSPACE, COLUMN_FAMILY, 0, totalKeys);
        assert CacheService.instance.rowCache.size() == totalKeys;

        // force the cache to disk
        CacheService.instance.rowCache.submitWrite(keysToSave).get();

        if (reduceLoadCapacity)
            CacheService.instance.reduceRowCacheSize();

        // empty the cache again to make sure values came from disk
        CacheService.instance.invalidateRowCache();
        assert CacheService.instance.rowCache.size() == 0;
<<<<<<< HEAD
        assert CacheService.instance.rowCache.loadSaved(store) == (keysToSave == Integer.MAX_VALUE ? totalKeys : keysToSave);
=======
        assert CacheService.instance.rowCache.readSaved(KEYSPACE, COLUMN_FAMILY, cfs.partitioner).size() == (keysToSave == Integer.MAX_VALUE ? totalKeys : keysToSave);
>>>>>>> 0627c8aa
    }
}<|MERGE_RESOLUTION|>--- conflicted
+++ resolved
@@ -133,7 +133,7 @@
     {
         CompactionManager.instance.disableAutoCompaction();
 
-        ColumnFamilyStore cfs = Table.open(KEYSPACE).getColumnFamilyStore(COLUMN_FAMILY);
+        ColumnFamilyStore store = Table.open(KEYSPACE).getColumnFamilyStore(COLUMN_FAMILY);
 
         // empty the cache
         CacheService.instance.invalidateRowCache();
@@ -153,10 +153,6 @@
         // empty the cache again to make sure values came from disk
         CacheService.instance.invalidateRowCache();
         assert CacheService.instance.rowCache.size() == 0;
-<<<<<<< HEAD
-        assert CacheService.instance.rowCache.loadSaved(store) == (keysToSave == Integer.MAX_VALUE ? totalKeys : keysToSave);
-=======
-        assert CacheService.instance.rowCache.readSaved(KEYSPACE, COLUMN_FAMILY, cfs.partitioner).size() == (keysToSave == Integer.MAX_VALUE ? totalKeys : keysToSave);
->>>>>>> 0627c8aa
+        assert CacheService.instance.rowCache.readSaved(KEYSPACE, COLUMN_FAMILY).size() == (keysToSave == Integer.MAX_VALUE ? totalKeys : keysToSave);
     }
 }